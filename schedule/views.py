--- conflicted
+++ resolved
@@ -350,18 +350,13 @@
             if occurrence.id:
                 occurrence_id = occurrence.id
                 existed = True
-<<<<<<< HEAD
-
-=======
-            else:
-                occurrence_id = i + occurrence.event.id
-                existed = False
+
             recur_rule = occurrence.event.rule.name \
                 if occurrence.event.rule else None
             recur_period_end = \
                 occurrence.event.end_recurring_period.isoformat() \
                 if occurrence.event.end_recurring_period else None
->>>>>>> b4dd1d2c
+
             response_data.append({
                 "id": occurrence_id,
                 "title": occurrence.title,
