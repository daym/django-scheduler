import json
import pytz
import datetime
import dateutil.parser
from django.utils.six.moves.urllib.parse import quote

from django.db.models import Q, F
from django.core.urlresolvers import reverse
from django.http import HttpResponse
from django.shortcuts import get_object_or_404
from django.utils import timezone
from django.http import HttpResponseRedirect, Http404
from django.views.generic.base import TemplateResponseMixin
from django.views.generic.detail import DetailView
from django.views.generic.edit import (
        UpdateView, CreateView, DeleteView, ModelFormMixin, ProcessFormView)
from django.utils.http import is_safe_url

from schedule.conf.settings import (GET_EVENTS_FUNC, OCCURRENCE_CANCEL_REDIRECT,
                                    EVENT_NAME_PLACEHOLDER, CHECK_EVENT_PERM_FUNC, 
                                    CHECK_OCCURRENCE_PERM_FUNC, USE_FULLCALENDAR)
from schedule.forms import EventForm, OccurrenceForm
from schedule.models import Calendar, Occurrence, Event
from schedule.periods import weekday_names
from schedule.utils import (check_event_permissions, 
    check_calendar_permissions, coerce_date_dict, 
    check_occurrence_permissions)


class CalendarViewPermissionMixin(object):
    @classmethod
    def as_view(cls, **initkwargs):
        view = super(CalendarViewPermissionMixin, cls).as_view(**initkwargs)
        return check_calendar_permissions(view)


class EventEditPermissionMixin(object):
    @classmethod
    def as_view(cls, **initkwargs):
        view = super(EventEditPermissionMixin, cls).as_view(**initkwargs)
        return check_event_permissions(view)

class OccurrenceEditPermissionMixin(object):
    @classmethod
    def as_view(cls, **initkwargs):
        view = super(OccurrenceEditPermissionMixin, cls).as_view(**initkwargs)
        return check_occurrence_permissions(view)


class TemplateKwargMixin(TemplateResponseMixin):
    def get_template_names(self):
        if 'template_name' in self.kwargs:
            return [self.kwargs['template_name']]
        else:
            return super(TemplateKwargMixin, self).get_template_names()


class CancelButtonMixin(object):
    def post(self, request, *args, **kwargs):
        next_url = kwargs.get('next', None)
        self.success_url = get_next_url(request, next_url)
        if "cancel" in request.POST:
            return HttpResponseRedirect(self.success_url)
        else:
            return super(CancelButtonMixin, self).post(request, *args, **kwargs)


class CalendarMixin(CalendarViewPermissionMixin, TemplateKwargMixin):
    model = Calendar
    slug_url_kwarg = 'calendar_slug'


class CalendarView(CalendarMixin, DetailView):
    template_name = 'schedule/calendar.html'


class FullCalendarView(CalendarMixin, DetailView):
    template_name="fullcalendar.html"

    def get(self, request, *args, **kwargs):
        self.object = self.get_object()
        context = self.get_context_data(**kwargs)
        return self.render_to_response(context)

    def get_context_data(self, **kwargs):
        context = super(FullCalendarView, self).get_context_data()
        context = {
            'calendar_slug': kwargs.get('calendar_slug'),
        }
        return context


class CalendarByPeriodsView(CalendarMixin, DetailView):
    template_name = 'schedule/calendar_by_period.html'

    def get(self, request, *args, **kwargs):
        self.object = self.get_object()
        context = self.get_context_data(request, **kwargs)
        return self.render_to_response(context)

    def get_context_data(self, request, **kwargs):
        context = super(CalendarByPeriodsView, self).get_context_data(**kwargs)
        calendar = self.object
        period_class = kwargs['period']
        try:
            date = coerce_date_dict(request.GET)
        except ValueError:
            raise Http404
        if date:
            try:
                date = datetime.datetime(**date)
            except ValueError:
                raise Http404
        else:
            date = timezone.now()
        event_list = GET_EVENTS_FUNC(request, calendar)

        local_timezone = timezone.get_current_timezone()
        period = period_class(event_list, date, tzinfo=local_timezone)

        context.update({
            'date': date,
            'period': period,
            'calendar': calendar,
            'weekday_names': weekday_names,
            'here': quote(request.get_full_path()),
        })
        return context


class OccurrenceMixin(CalendarViewPermissionMixin, TemplateKwargMixin):
    model = Occurrence
    pk_url_kwarg = 'occurrence_id'
    form_class = OccurrenceForm


class OccurrenceEditMixin(CancelButtonMixin, OccurrenceEditPermissionMixin, OccurrenceMixin):
    def get_initial(self):
        initial_data = super(OccurrenceEditMixin, self).get_initial()
        _, self.object = get_occurrence(**self.kwargs)
        return initial_data


class OccurrenceView(OccurrenceMixin, DetailView):
    template_name = 'schedule/occurrence.html'


class OccurrencePreview(OccurrenceMixin, ModelFormMixin, ProcessFormView):
    template_name = 'schedule/occurrence.html'

    def get_context_data(self, **kwargs):
        context = super(OccurrencePreview, self).get_context_data()
        context = {
            'event': self.object.event,
            'occurrence': self.object,
        }
        return context


class EditOccurrenceView(OccurrenceEditMixin, UpdateView):
    template_name = 'schedule/edit_occurrence.html'


class CreateOccurrenceView(OccurrenceEditMixin, CreateView):
    template_name = 'schedule/edit_occurrence.html'


class CancelOccurrenceView(OccurrenceEditMixin, ModelFormMixin, ProcessFormView):
    template_name = 'schedule/cancel_occurrence.html'

    def post(self, request, *args, **kwargs):
        event, occurrence = get_occurrence(**kwargs)
        self.success_url = kwargs.get('next',
                        get_next_url(request, event.get_absolute_url()))
        if "cancel" not in request.POST:
            occurrence.cancel()
        return HttpResponseRedirect(self.success_url)


class EventMixin(CalendarViewPermissionMixin, TemplateKwargMixin):
    model = Event
    pk_url_kwarg = 'event_id'


class EventEditMixin(CancelButtonMixin, EventEditPermissionMixin, EventMixin):
    pass


class EventView(EventMixin, DetailView):
    template_name = 'schedule/event.html'


class EditEventView(EventEditMixin, UpdateView):
    form_class = EventForm
    template_name = 'schedule/create_event.html'

    def form_valid(self, form):
        event = form.save(commit=False)
        old_event = Event.objects.get(pk=event.pk)
        dts = datetime.timedelta(minutes=
            int((event.start-old_event.start).total_seconds() / 60)
        )
        dte = datetime.timedelta(minutes=
            int((event.end-old_event.end).total_seconds() / 60)
        )
        event.occurrence_set.all().update(
            original_start=F('original_start') + dts,
            original_end=F('original_end') + dte,
        )
        event.save()
        return super(EditEventView, self).form_valid(form)


class CreateEventView(EventEditMixin, CreateView):
    form_class = EventForm
    template_name = 'schedule/create_event.html'

    def get_initial(self):
        date = coerce_date_dict(self.request.GET)
        initial_data = None
        if date:
            try:
                start = datetime.datetime(**date)
                initial_data = {
                    "start": start,
                    "end": start + datetime.timedelta(minutes=30)
                }
            except TypeError:
                raise Http404
            except ValueError:
                raise Http404
        return initial_data

    def form_valid(self, form):
        event = form.save(commit=False)
        event.creator = self.request.user
        event.calendar = get_object_or_404(Calendar, slug=self.kwargs['calendar_slug'])
        event.save()
        return HttpResponseRedirect(event.get_absolute_url())


class DeleteEventView(EventEditMixin, DeleteView):
    template_name = 'schedule/delete_event.html'

    def get_context_data(self, **kwargs):
        ctx = super(DeleteEventView, self).get_context_data(**kwargs)
        ctx['next'] = self.get_success_url()
        return ctx

    def get_success_url(self):
        """
        After the event is deleted there are three options for redirect, tried in
        this order:
        # Try to find a 'next' GET variable
        # If the key word argument redirect is set
        # Lastly redirect to the event detail of the recently create event
        """
        url_val = 'fullcalendar' if USE_FULLCALENDAR else 'day_calendar'
        next_url = self.kwargs.get('next') or reverse(url_val, args=[self.object.calendar.slug])
        next_url = get_next_url(self.request, next_url)
        return next_url


def get_occurrence(event_id, occurrence_id=None, year=None, month=None,
                   day=None, hour=None, minute=None, second=None,
                   tzinfo=pytz.utc):
    """
    Because occurrences don't have to be persisted, there must be two ways to
    retrieve them. both need an event, but if its persisted the occurrence can
    be retrieved with an id. If it is not persisted it takes a date to
    retrieve it.  This function returns an event and occurrence regardless of
    which method is used.
    """
    if(occurrence_id):
        occurrence = get_object_or_404(Occurrence, id=occurrence_id)
        event = occurrence.event
    elif(all((year, month, day, hour, minute, second))):
        event = get_object_or_404(Event, id=event_id)
        occurrence = event.get_occurrence(
            datetime.datetime(int(year), int(month), int(day), int(hour),
                              int(minute), int(second), tzinfo=tzinfo))
        if occurrence is None:
            raise Http404
    else:
        raise Http404
    return event, occurrence


def check_next_url(next_url):
    """
    Checks to make sure the next url is not redirecting to another page.
    Basically it is a minimal security check.
    """
    if not next_url or '://' in next_url:
        return None
    return next_url


def get_next_url(request, default):
    next_url = default
    if OCCURRENCE_CANCEL_REDIRECT:
        next_url = OCCURRENCE_CANCEL_REDIRECT
    _next_url = request.GET.get('next') if request.method in ['GET', 'HEAD'] else request.POST.get('next')
    if _next_url and is_safe_url(url=_next_url, host=request.get_host()):
        next_url = _next_url
    return next_url

@check_calendar_permissions
def api_occurrences(request):
    utc=pytz.UTC
    # version 2 of full calendar
    if '-' in request.GET.get('start'):
        convert = lambda d: datetime.datetime.strptime(d, '%Y-%m-%d')
    else:
        convert = lambda d: datetime.datetime.utcfromtimestamp(float(d))
    start = utc.localize(convert(request.GET.get('start')))
    end = utc.localize(convert(request.GET.get('end')))
    calendar_slug = request.GET.get('calendar_slug')
    if calendar_slug:
        calendars = [get_object_or_404(Calendar, slug=request.GET.get('calendar_slug'))]
    # if no calendar slug is given, get all the calendars
    else:
        calendars = Calendar.objects.all()
    response_data =[]
    if Occurrence.objects.all().count() > 0:
        i = Occurrence.objects.latest('id').id + 1
    else:
        i = 1
    event_list = []
    for calendar in calendars:
        # create flat list of events from each calendar
        event_list += calendar.events.filter(start__lte=end).filter(
                        Q(end_recurring_period__gte=start) | Q(end_recurring_period__isnull=True) )
    for event in event_list:
        occurrences = event.get_occurrences(start, end)
        for occurrence in occurrences:
            if occurrence.id:
                occurrence_id = occurrence.id
                existed = True
            else:
                occurrence_id = i + occurrence.event.id
                existed = False
            response_data.append({
                "id": occurrence_id,
                "title": occurrence.title,
                "start": occurrence.start.isoformat(),
                "end": occurrence.end.isoformat(),
                "existed" : existed,
                "event_id" : occurrence.event.id,
<<<<<<< HEAD
                "color" : occurrence.event.color_event,
=======
                "description" : occurrence.description,
>>>>>>> afc2885d
            })
    return HttpResponse(json.dumps(response_data), content_type="application/json")

@check_calendar_permissions
def api_move_or_resize_by_code(request):
    if request.method == 'POST':
        id = request.POST.get('id')
        existed = (request.POST.get('existed') == 'true')
        dt = datetime.timedelta(minutes=int(request.POST.get('delta')))
        resize = bool(request.POST.get('resize', False))
        resp = {}
        resp['status'] = "PERMISSION DENIED"

        if existed:
            occurrence = Occurrence.objects.get(id=id)
            occurrence.end += dt
            if not resize:
                occurrence.start += dt
            if CHECK_OCCURRENCE_PERM_FUNC(occurrence, request.user):
                occurrence.save()
                resp['status'] = "OK"
        else:
            event_id = request.POST.get('event_id')
            event = Event.objects.get(id=event_id)
            dts = 0
            dte = dt
            if not resize:
                event.start += dt
                dts = dt
            event.end = event.end + dt
            if CHECK_EVENT_PERM_FUNC(event, request.user):
                event.save()
                event.occurrence_set.all().update(
                    original_start=F('original_start') + dts,
                    original_end=F('original_end') + dte,
                )
                resp['status'] = "OK"
    return HttpResponse(json.dumps(resp))

@check_calendar_permissions
def api_select_create(request):
    if request.method == 'POST':
        calendar_slug = request.POST.get('calendar_slug')
        start = dateutil.parser.parse(request.POST.get('start'))
        end = dateutil.parser.parse(request.POST.get('end'))

        calendar = Calendar.objects.get(slug=calendar_slug)
        event = Event.objects.create(
                                        start=start,
                                        end=end,
                                        title=EVENT_NAME_PLACEHOLDER,
                                        calendar=calendar,
                                    )

        resp = {}
        resp['status'] = "OK"

    return HttpResponse(json.dumps(resp))<|MERGE_RESOLUTION|>--- conflicted
+++ resolved
@@ -17,13 +17,13 @@
 from django.utils.http import is_safe_url
 
 from schedule.conf.settings import (GET_EVENTS_FUNC, OCCURRENCE_CANCEL_REDIRECT,
-                                    EVENT_NAME_PLACEHOLDER, CHECK_EVENT_PERM_FUNC, 
+                                    EVENT_NAME_PLACEHOLDER, CHECK_EVENT_PERM_FUNC,
                                     CHECK_OCCURRENCE_PERM_FUNC, USE_FULLCALENDAR)
 from schedule.forms import EventForm, OccurrenceForm
 from schedule.models import Calendar, Occurrence, Event
 from schedule.periods import weekday_names
-from schedule.utils import (check_event_permissions, 
-    check_calendar_permissions, coerce_date_dict, 
+from schedule.utils import (check_event_permissions,
+    check_calendar_permissions, coerce_date_dict,
     check_occurrence_permissions)
 
 
@@ -347,11 +347,8 @@
                 "end": occurrence.end.isoformat(),
                 "existed" : existed,
                 "event_id" : occurrence.event.id,
-<<<<<<< HEAD
                 "color" : occurrence.event.color_event,
-=======
                 "description" : occurrence.description,
->>>>>>> afc2885d
             })
     return HttpResponse(json.dumps(response_data), content_type="application/json")
 
