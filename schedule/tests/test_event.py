--- conflicted
+++ resolved
@@ -125,14 +125,13 @@
         occurrence = event.get_occurrence(datetime.datetime(2008, 1, 5, 8, 0, tzinfo=pytz.utc))
         self.assertTrue(occurrence.pk is not None)
 
-<<<<<<< HEAD
     def test_prevent_type_error_when_comparing_naive_and_aware_dates(self):
         # this only test if the TypeError is raised
         event = Event(**self.recurring_data)
         event.save()
         naive_date = datetime.datetime(2008, 1, 20, 0, 0)
         self.assertIsNone(event.get_occurrence(naive_date))
-=======
+
     def test_event_get_ocurrence(self):
 
         cal = Calendar(name='MyCal')
@@ -227,5 +226,4 @@
 class TestEventRelationManager(TestCase):
 
     def test_get_events_for_object(self):
-        pass
->>>>>>> 24050b01
+        pass