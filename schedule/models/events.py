from __future__ import division, unicode_literals
from django.utils.six import with_metaclass
# -*- coding: utf-8 -*-
from django.conf import settings as django_settings
from dateutil import rrule
import datetime

from django.contrib.contenttypes import fields
from django.db import models
from django.db.models.base import ModelBase
from django.db.models import Q
from django.contrib.contenttypes.models import ContentType
from django.core.urlresolvers import reverse
from django.template.defaultfilters import date
from django.utils.translation import ugettext, ugettext_lazy as _
from django.utils import timezone
from django.utils.encoding import python_2_unicode_compatible

from schedule.conf import settings
from schedule.models.rules import Rule
from schedule.models.calendars import Calendar
from schedule.utils import OccurrenceReplacer
from schedule.utils import get_model_bases

freq_dict_order = {
    'YEARLY': 0,
    'MONTHLY': 1,
    'WEEKLY': 2,
    'DAILY': 3,
    'HOURLY': 4,
    'MINUTELY': 5,
    'SECONDLY': 6
}
param_dict_order = {
    'byyearday' : 1,
    'bymonth' : 1,
    'bymonthday' : 2,
    'byweekno' : 2,
    'byweekday' : 3,
    'byhour' : 4,
    'byminute' : 5,
    'bysecond' : 6
}

class EventManager(models.Manager):
    def get_for_object(self, content_object, distinction=None, inherit=True):
        return EventRelation.objects.get_events_for_object(content_object, distinction, inherit)


@python_2_unicode_compatible
class Event(with_metaclass(ModelBase, *get_model_bases())):
    '''
    This model stores meta data for a date.  You can relate this data to many
    other models.
    '''
    start = models.DateTimeField(_("start"))
    end = models.DateTimeField(_("end"), help_text=_("The end time must be later than the start time."))
    title = models.CharField(_("title"), max_length=255)
    description = models.TextField(_("description"), null=True, blank=True)
    creator = models.ForeignKey(settings.AUTH_USER_MODEL, null=True, blank=True, verbose_name=_("creator"),
                                related_name='creator')
    created_on = models.DateTimeField(_("created on"), auto_now_add=True)
    updated_on = models.DateTimeField(_("updated on"), auto_now=True)
    rule = models.ForeignKey(Rule, null=True, blank=True, verbose_name=_("rule"),
                             help_text=_("Select '----' for a one time only event."))
    end_recurring_period = models.DateTimeField(_("end recurring period"), null=True, blank=True,
                                                help_text=_("This date is ignored for one time only events."))
    calendar = models.ForeignKey(Calendar, null=True, blank=True, verbose_name=_("calendar"))
    color_event = models.CharField(_("Color event"), null=True, blank=True, max_length=10)
    objects = EventManager()

    class Meta(object):
        verbose_name = _('event')
        verbose_name_plural = _('events')
        app_label = 'schedule'

    def __str__(self):
        return ugettext('%(title)s: %(start)s - %(end)s') % {
            'title': self.title,
            'start': date(self.start, django_settings.DATE_FORMAT),
            'end': date(self.end, django_settings.DATE_FORMAT),
        }

    @property
    def seconds(self):
        return (self.end - self.start).total_seconds()

    @property
    def minutes(self):
        return float(self.seconds) / 60

    @property
    def hours(self):
        return float(self.seconds) / 3600
        
    def get_absolute_url(self):
        return reverse('event', args=[self.id])

    def get_occurrences(self, start, end):
        """
        >>> rule = Rule(frequency = "MONTHLY", name = "Monthly")
        >>> rule.save()
        >>> event = Event(rule=rule, start=datetime.datetime(2008,1,1,tzinfo=pytz.utc), end=datetime.datetime(2008,1,2))
        >>> event.rule
        <Rule: Monthly>
        >>> occurrences = event.get_occurrences(datetime.datetime(2008,1,24), datetime.datetime(2008,3,2))
        >>> ["%s to %s" %(o.start, o.end) for o in occurrences]
        ['2008-02-01 00:00:00+00:00 to 2008-02-02 00:00:00+00:00', '2008-03-01 00:00:00+00:00 to 2008-03-02 00:00:00+00:00']

        Ensure that if an event has no rule, that it appears only once.

        >>> event = Event(start=datetime.datetime(2008,1,1,8,0), end=datetime.datetime(2008,1,1,9,0))
        >>> occurrences = event.get_occurrences(datetime.datetime(2008,1,24), datetime.datetime(2008,3,2))
        >>> ["%s to %s" %(o.start, o.end) for o in occurrences]
        []
`
        """
        persisted_occurrences = self.occurrence_set.all()
        occ_replacer = OccurrenceReplacer(persisted_occurrences)
        occurrences = self._get_occurrence_list(start, end)
        final_occurrences = []
        for occ in occurrences:
            # replace occurrences with their persisted counterparts
            if occ_replacer.has_occurrence(occ):
                p_occ = occ_replacer.get_occurrence(occ)
                # ...but only if they are within this period
                if p_occ.start < end and p_occ.end >= start:
                    final_occurrences.append(p_occ)
            else:
                final_occurrences.append(occ)
        # then add persisted occurrences which originated outside of this period but now
        # fall within it
        final_occurrences += occ_replacer.get_additional_occurrences(start, end)
        return final_occurrences

    def get_rrule_object(self, tzinfo):
        if self.rule is not None:
            params, empty = self._event_params()
            frequency = self.rule.rrule_frequency()
<<<<<<< HEAD
            if not empty:
                return rrule.rrule(frequency, dtstart=self.start, **params)
            else:
                year = self.start.year - 1
                return rrule.rrule(frequency, dtstart=self.start, until=self.start.replace(year=year))
=======
            if timezone.is_naive(self.start):
                dtstart = self.start
            else:
                dtstart = tzinfo.normalize(self.start).replace(tzinfo=None)
            return rrule.rrule(frequency, dtstart=dtstart, **params)
>>>>>>> 5ce0bbaf

    def _create_occurrence(self, start, end=None):
        if end is None:
            end = start + (self.end - self.start)
        return Occurrence(event=self, start=start, end=end, original_start=start, original_end=end)

    def get_occurrence(self, date):
        use_naive = timezone.is_naive(date)
        tzinfo = timezone.utc
        if timezone.is_naive(date):
            date = timezone.make_aware(date, timezone.utc)
        if date.tzinfo:
            tzinfo = date.tzinfo
        rule = self.get_rrule_object(tzinfo)
        if rule:
            next_occurrence = rule.after(tzinfo.normalize(date).replace(tzinfo=None), inc=True)
            next_occurrence = tzinfo.localize(next_occurrence)
        else:
            next_occurrence = self.start
        if next_occurrence == date:
            try:
                return Occurrence.objects.get(event=self, original_start=date)
            except Occurrence.DoesNotExist:
                if use_naive:
                    next_occurrence = timezone.make_naive(next_occurrence, tzinfo)
                return self._create_occurrence(next_occurrence)

    def _get_occurrence_list(self, start, end):
        """
        returns a list of occurrences for this event from start to end.
        """
        difference = (self.end - self.start)
        if self.rule is not None:
            use_naive = timezone.is_naive(start)

            # Use the timezone from the start date
            tzinfo = timezone.utc
            if start.tzinfo:
                tzinfo = start.tzinfo

            occurrences = []
            if self.end_recurring_period and self.end_recurring_period < end:
                end = self.end_recurring_period

            rule = self.get_rrule_object(tzinfo)
            start = (start - difference).replace(tzinfo=None)
            end = (end - difference).replace(tzinfo=None)
            o_starts = []
            o_starts.append(rule.between(start, end, inc=True))
            o_starts.append(rule.between(start - (difference // 2), end - (difference // 2), inc=True))
            o_starts.append(rule.between(start - difference, end - difference, inc=True))
            for occ in o_starts:
                for o_start in occ:
                    o_start = tzinfo.localize(o_start)
                    if use_naive:
                        o_start = timezone.make_naive(o_start, tzinfo)
                    o_end = o_start + difference
                    occurrence = self._create_occurrence(o_start, o_end)
                    if occurrence not in occurrences:
                        occurrences.append(occurrence)
            return occurrences
        else:
            # check if event is in the period
            if self.start < end and self.end > start:
                return [self._create_occurrence(self.start)]
            else:
                return []

    def _occurrences_after_generator(self, after=None):
        """
        returns a generator that produces unpresisted occurrences after the
        datetime ``after``.
        """

        tzinfo = timezone.utc
        if after is None:
            after = timezone.now()
        elif not timezone.is_naive(after):
            tzinfo = after.tzinfo
        rule = self.get_rrule_object(tzinfo)
        if rule is None:
            if self.end > after:
                yield self._create_occurrence(self.start, self.end)
            raise StopIteration
        date_iter = iter(rule)
        difference = self.end - self.start
        while True:
            o_start = next(date_iter)
            o_start = tzinfo.localize(o_start)
            if self.end_recurring_period and o_start > self.end_recurring_period:
                raise StopIteration
            o_end = o_start + difference
            if o_end > after:
                yield self._create_occurrence(o_start, o_end)

    def occurrences_after(self, after=None):
        """
        returns a generator that produces occurrences after the datetime
        ``after``.  Includes all of the persisted Occurrences.
        """
        if after is None:       
            after = timezone.now()
        occ_replacer = OccurrenceReplacer(self.occurrence_set.all())
        generator = self._occurrences_after_generator(after)
        trickies = list(self.occurrence_set.filter(original_start__lte=after, start__gte=after).order_by('start'))
        while True:
            try:
                nxt = next(generator)
            except StopIteration:
                nxt = None
            if (len(trickies) > 0 and (nxt is None or nxt.start > trickies[0].start)):
                yield trickies.pop(0)
            if (nxt is None):
                raise StopIteration
            yield occ_replacer.get_occurrence(nxt)

    @property
    def event_start_params(self):
        start = self.start
        params = {
            'byyearday' : start.timetuple().tm_yday,
            'bymonth' : start.month,
            'bymonthday' : start.day,
            'byweekno' : start.isocalendar()[1],
            'byweekday' : start.weekday(),
            'byhour' : start.hour,
            'byminute' : start.minute,
            'bysecond' : start.second
        }
        return params

    @property
    def event_rule_params(self):
        return self.rule.get_params()

    def _event_params(self):
        freq_order = freq_dict_order[self.rule.frequency]
        rule_params = self.event_rule_params
        start_params = self.event_start_params
        empty = False

        event_params = {}

        for param in rule_params:
            #start date influences rule params
            if (param in param_dict_order and param_dict_order[param] > freq_order and
                    param in start_params):
                sp = start_params[param]
                if sp == rule_params[param] or sp in rule_params[param]:
                    event_params[param] = [sp]
                else:
                    event_params = {'count' : 0}
                    empty = True
                    break
            else:
                event_params[param] = rule_params[param]
        return event_params, empty

    @property
    def event_params(self):
        event_params, empty = self._event_params()
        start = self.effective_start
        if not start:
            empty = True
        elif self.end_recurring_period and start > self.end_recurring_period:
            empty = True
        return event_params, empty

    @property
    def effective_start(self):
        if self.pk and self.end_recurring_period:
            occ_generator = self._occurrences_after_generator(self.start)
            try:
                return next(occ_generator).start
            except StopIteration:
                pass
        elif self.pk:
            return self.start
        return None

    @property
    def effective_end(self):
        if self.pk and self.end_recurring_period:
            params, empty = self.event_params
            if empty or not self.effective_start:
                return None
            elif self.end_recurring_period:
                occ = None
                occ_generator = self._occurrences_after_generator(self.start)
                #occ_generator = iter(self.get_rrule_object())
                for occ in occ_generator:
                    pass
                return occ.end
        elif self.pk:
            return datetime.max
        return None


class EventRelationManager(models.Manager):
    '''
    >>> import datetime
    >>> EventRelation.objects.all().delete()
    >>> CalendarRelation.objects.all().delete()
    >>> data = {
    ...         'title': 'Test1',
    ...         'start': datetime.datetime(2008, 1, 1),
    ...         'end': datetime.datetime(2008, 1, 11)
    ...        }
    >>> Event.objects.all().delete()
    >>> event1 = Event(**data)
    >>> event1.save()
    >>> data['title'] = 'Test2'
    >>> event2 = Event(**data)
    >>> event2.save()
    >>> user1 = User(username='alice')
    >>> user1.save()
    >>> user2 = User(username='bob')
    >>> user2.save()
    >>> event1.create_relation(user1, 'owner')
    >>> event1.create_relation(user2, 'viewer')
    >>> event2.create_relation(user1, 'viewer')
    '''
    # Currently not supported
    # Multiple level reverse lookups of generic relations appears to be
    # unsupported in Django, which makes sense.
    #
    # def get_objects_for_event(self, event, model, distinction=None):
    #     '''
    #     returns a queryset full of instances of model, if it has an EventRelation
    #     with event, and distinction
    #     >>> event = Event.objects.get(title='Test1')
    #     >>> EventRelation.objects.get_objects_for_event(event, User, 'owner')
    #     [<User: alice>]
    #     >>> EventRelation.objects.get_objects_for_event(event, User)
    #     [<User: alice>, <User: bob>]
    #     '''
    #     if distinction:
    #         dist_q = Q(eventrelation__distinction = distinction)
    #     else:
    #         dist_q = Q()
    #     ct = ContentType.objects.get_for_model(model)
    #     return model.objects.filter(
    #         dist_q,
    #         eventrelation__content_type = ct,
    #         eventrelation__event = event
    #     )

    def get_events_for_object(self, content_object, distinction=None, inherit=True):
        '''
        returns a queryset full of events, that relate to the object through, the
        distinction

        If inherit is false it will not consider the calendars that the events
        belong to. If inherit is true it will inherit all of the relations and
        distinctions that any calendar that it belongs to has, as long as the
        relation has inheritable set to True.  (See Calendar)

        >>> event = Event.objects.get(title='Test1')
        >>> user = User.objects.get(username = 'alice')
        >>> EventRelation.objects.get_events_for_object(user, 'owner', inherit=False)
        [<Event: Test1: Tuesday, Jan. 1, 2008-Friday, Jan. 11, 2008>]

        If a distinction is not declared it will not vet the relations based on
        distinction.
        >>> EventRelation.objects.get_events_for_object(user, inherit=False)
        [<Event: Test1: Tuesday, Jan. 1, 2008-Friday, Jan. 11, 2008>, <Event: Test2: Tuesday, Jan. 1, 2008-Friday, Jan. 11, 2008>]

        Now if there is a Calendar
        >>> calendar = Calendar(name = 'MyProject')
        >>> calendar.save()

        And an event that belongs to that calendar
        >>> event = Event.objects.get(title='Test2')
        >>> calendar.events.add(event)

        If we relate this calendar to some object with inheritable set to true,
        that relation will be inherited
        >>> user = User.objects.get(username='bob')
        >>> cr = calendar.create_relation(user, 'viewer', True)
        >>> EventRelation.objects.get_events_for_object(user, 'viewer')
        [<Event: Test1: Tuesday, Jan. 1, 2008-Friday, Jan. 11, 2008>, <Event: Test2: Tuesday, Jan. 1, 2008-Friday, Jan. 11, 2008>]
        '''
        ct = ContentType.objects.get_for_model(type(content_object))
        if distinction:
            dist_q = Q(eventrelation__distinction=distinction)
            cal_dist_q = Q(calendar__calendarrelation__distinction=distinction)
        else:
            dist_q = Q()
            cal_dist_q = Q()
        if inherit:
            inherit_q = Q(
                cal_dist_q,
                calendar__calendarrelation__object_id=content_object.id,
                calendar__calendarrelation__content_type=ct,
                calendar__calendarrelation__inheritable=True,
            )
        else:
            inherit_q = Q()
        event_q = Q(dist_q, eventrelation__object_id=content_object.id, eventrelation__content_type=ct)
        return Event.objects.filter(inherit_q | event_q)

    def create_relation(self, event, content_object, distinction=None):
        """
        Creates a relation between event and content_object.
        See EventRelation for help on distinction.
        """
        er = EventRelation(
            event=event,
            distinction=distinction,
            content_object=content_object
        )
        er.save()
        return er


@python_2_unicode_compatible
class EventRelation(with_metaclass(ModelBase, *get_model_bases())):
    '''
    This is for relating data to an Event, there is also a distinction, so that
    data can be related in different ways.  A good example would be, if you have
    events that are only visible by certain users, you could create a relation
    between events and users, with the distinction of 'visibility', or
    'ownership'.

    event: a foreign key relation to an Event model.
    content_type: a foreign key relation to ContentType of the generic object
    object_id: the id of the generic object
    content_object: the generic foreign key to the generic object
    distinction: a string representing a distinction of the relation, User could
    have a 'viewer' relation and an 'owner' relation for example.

    DISCLAIMER: while this model is a nice out of the box feature to have, it
    may not scale well.  If you use this keep that in mind.
    '''
    event = models.ForeignKey(Event, verbose_name=_("event"))
    content_type = models.ForeignKey(ContentType)
    object_id = models.IntegerField()
    content_object = fields.GenericForeignKey('content_type', 'object_id')
    distinction = models.CharField(_("distinction"), max_length=20, null=True)

    objects = EventRelationManager()

    class Meta(object):
        verbose_name = _("event relation")
        verbose_name_plural = _("event relations")
        app_label = 'schedule'

    def __str__(self):
        return '%s(%s)-%s' % (self.event.title, self.distinction, self.content_object)


@python_2_unicode_compatible
class Occurrence(with_metaclass(ModelBase, *get_model_bases())):
    event = models.ForeignKey(Event, verbose_name=_("event"))
    title = models.CharField(_("title"), max_length=255, blank=True, null=True)
    description = models.TextField(_("description"), blank=True, null=True)
    start = models.DateTimeField(_("start"))
    end = models.DateTimeField(_("end"))
    cancelled = models.BooleanField(_("cancelled"), default=False)
    original_start = models.DateTimeField(_("original start"))
    original_end = models.DateTimeField(_("original end"))
    created_on = models.DateTimeField(_("created on"), auto_now_add=True)
    updated_on = models.DateTimeField(_("updated on"), auto_now=True)

    class Meta(object):
        verbose_name = _("occurrence")
        verbose_name_plural = _("occurrences")
        app_label = 'schedule'

    def __init__(self, *args, **kwargs):
        super(Occurrence, self).__init__(*args, **kwargs)
        if self.title is None and self.event_id:
            self.title = self.event.title
        if self.description is None and self.event_id:
            self.description = self.event.description

    def moved(self):
        return self.original_start != self.start or self.original_end != self.end

    moved = property(moved)

    def move(self, new_start, new_end):
        self.start = new_start
        self.end = new_end
        self.save()

    def cancel(self):
        self.cancelled = True
        self.save()

    def uncancel(self):
        self.cancelled = False
        self.save()

    @property
    def seconds(self):
        return (self.end - self.start).total_seconds()

    @property
    def minutes(self):
        return float(self.seconds) / 60

    @property
    def hours(self):
        return float(self.seconds) / 3600

    def get_absolute_url(self):
        if self.pk is not None:
            return reverse('occurrence', kwargs={'occurrence_id': self.pk,
                                                 'event_id': self.event.id})
        return reverse('occurrence_by_date', kwargs={
            'event_id': self.event.id,
            'year': self.start.year,
            'month': self.start.month,
            'day': self.start.day,
            'hour': self.start.hour,
            'minute': self.start.minute,
            'second': self.start.second,
        })

    def get_cancel_url(self):
        if self.pk is not None:
            return reverse('cancel_occurrence', kwargs={'occurrence_id': self.pk,
                                                        'event_id': self.event.id})
        return reverse('cancel_occurrence_by_date', kwargs={
            'event_id': self.event.id,
            'year': self.start.year,
            'month': self.start.month,
            'day': self.start.day,
            'hour': self.start.hour,
            'minute': self.start.minute,
            'second': self.start.second,
        })

    def get_edit_url(self):
        if self.pk is not None:
            return reverse('edit_occurrence', kwargs={'occurrence_id': self.pk,
                                                      'event_id': self.event.id})
        return reverse('edit_occurrence_by_date', kwargs={
            'event_id': self.event.id,
            'year': self.start.year,
            'month': self.start.month,
            'day': self.start.day,
            'hour': self.start.hour,
            'minute': self.start.minute,
            'second': self.start.second,
        })

    def __str__(self):
        return ugettext("%(start)s to %(end)s") % {
            'start': date(self.start, django_settings.DATE_FORMAT),
            'end': date(self.end, django_settings.DATE_FORMAT)
        }

    def __lt__(self, other):
        return self.end < other.end

    def __eq__(self, other):
        return (isinstance(other, Occurrence) and
            self.original_start == other.original_start and self.original_end == other.original_end)<|MERGE_RESOLUTION|>--- conflicted
+++ resolved
@@ -92,7 +92,7 @@
     @property
     def hours(self):
         return float(self.seconds) / 3600
-        
+
     def get_absolute_url(self):
         return reverse('event', args=[self.id])
 
@@ -137,19 +137,16 @@
         if self.rule is not None:
             params, empty = self._event_params()
             frequency = self.rule.rrule_frequency()
-<<<<<<< HEAD
-            if not empty:
-                return rrule.rrule(frequency, dtstart=self.start, **params)
-            else:
-                year = self.start.year - 1
-                return rrule.rrule(frequency, dtstart=self.start, until=self.start.replace(year=year))
-=======
             if timezone.is_naive(self.start):
                 dtstart = self.start
             else:
                 dtstart = tzinfo.normalize(self.start).replace(tzinfo=None)
-            return rrule.rrule(frequency, dtstart=dtstart, **params)
->>>>>>> 5ce0bbaf
+
+            if not empty:
+                return rrule.rrule(frequency, dtstart=dtstart, **params)
+            else:
+                year = self.start.year - 1
+                return rrule.rrule(frequency, dtstart=dtstart, until=self.start.replace(year=year))
 
     def _create_occurrence(self, start, end=None):
         if end is None:
@@ -250,7 +247,7 @@
         returns a generator that produces occurrences after the datetime
         ``after``.  Includes all of the persisted Occurrences.
         """
-        if after is None:       
+        if after is None:
             after = timezone.now()
         occ_replacer = OccurrenceReplacer(self.occurrence_set.all())
         generator = self._occurrences_after_generator(after)
