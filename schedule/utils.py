--- conflicted
+++ resolved
@@ -92,7 +92,6 @@
         return [occ for _, occ in list(self.lookup.items()) if (occ.start < end and occ.end >= start and not occ.cancelled)]
 
 
-<<<<<<< HEAD
 def get_kwarg_or_param(request, kwargs, key):
     value = None
     try:
@@ -105,10 +104,7 @@
     return value
 
 
-def get_occurrence(request, *args, **kwargs):
-=======
 def get_occurrence(request, **kwargs):
->>>>>>> b3c28cec
     from schedule.models import Occurrence
     occurrence_id = get_kwarg_or_param(request, kwargs, 'occurrence_id')
     return Occurrence.objects.filter(pk=occurrence_id).first() if occurrence_id else None
