{% extends "base.html" %}
{% load i18n staticfiles scheduletags %}

{% block body %}
<div class="navigation">
<<<<<<< HEAD
  <a href="{% url "day_calendar" occurrence.event.calendar.slug %}{% querystring_for_date occurrence.start 3 %}">
    {% trans "Day" %}
  </a>
  <a href="{% url "month_calendar" occurrence.event.calendar.slug %}{% querystring_for_date occurrence.start 2 %}">
=======
  <a class="btn btn-primary gradient" href="{% url "day_calendar" occurrence.event.calendar.slug %}{% querystring_for_date occurrence.start 3 True %}">
    {% trans "Day" %}
  </a>
  <a class="btn btn-primary gradient" href="{% url "month_calendar" occurrence.event.calendar.slug %}{% querystring_for_date occurrence.start 2 True %}">
>>>>>>> fbae7995
    {% trans "Month" %}
  </a>
  <a class="btn btn-primary gradient" href="{% url "year_calendar" occurrence.event.calendar.slug %}{% querystring_for_date occurrence.start 1 True %}">
    {% trans "Year" %}
  </a>
</div>

<div class="event_actions" align="center">
  {% if back_url %}
  <a href="{{ back_url }}">
    <span class="glyphicon glyphicon-circle-arrow-left"></span>
  </a>
  &nbsp;
  {% endif %}
  <a href="{{occurrence.get_edit_url}}">
    Edit <span class="glyphicon glyphicon-pencil"></span>
  </a>
  &nbsp;
  <a href="{{occurrence.get_cancel_url}}">
    Delete <span class="glyphicon glyphicon-remove"></span>
  </a>
</div>
<h2 align="center">{{occurrence.title}}</h2>
<table align="center" class="table table-hover">
<tr>
<td>{% trans "Starts" %}</td>
<td>{% blocktrans with occurrence.start|date:_("DATETIME_FORMAT") as start_date %}{{ start_date }}{% endblocktrans %}</td>
</tr>
<tr>
<td>{% trans "Ends" %}</td>
<td>{% blocktrans with occurrence.end|date:_("DATETIME_FORMAT") as end_date %}{{ end_date }}{% endblocktrans %}</td>
</tr>
<tr>
<td>{% trans "Reoccurs" %}</td>
{% if occurrence.event.rule %}
<td>{{ occurrence.event.rule.name }} {% trans "until" %} {% blocktrans with occurrence.event.end_recurring_period|date:_("DATETIME_FORMAT") as end_recurring_date %}{{ end_recurring_date }}{% endblocktrans %}</td>
{% else %}
<td>{% trans "Never. This is a 'one time only' event." %}</td>
{% endif %}
</tr></table>
{% if occurrence.description %}
<h3>{% trans "Description" %}</h3>
<p>{{occurrence.description}}</p>
{% endif %}

{% endblock %}
<|MERGE_RESOLUTION|>--- conflicted
+++ resolved
@@ -3,17 +3,10 @@
 
 {% block body %}
 <div class="navigation">
-<<<<<<< HEAD
-  <a href="{% url "day_calendar" occurrence.event.calendar.slug %}{% querystring_for_date occurrence.start 3 %}">
-    {% trans "Day" %}
-  </a>
-  <a href="{% url "month_calendar" occurrence.event.calendar.slug %}{% querystring_for_date occurrence.start 2 %}">
-=======
   <a class="btn btn-primary gradient" href="{% url "day_calendar" occurrence.event.calendar.slug %}{% querystring_for_date occurrence.start 3 True %}">
     {% trans "Day" %}
   </a>
   <a class="btn btn-primary gradient" href="{% url "month_calendar" occurrence.event.calendar.slug %}{% querystring_for_date occurrence.start 2 True %}">
->>>>>>> fbae7995
     {% trans "Month" %}
   </a>
   <a class="btn btn-primary gradient" href="{% url "year_calendar" occurrence.event.calendar.slug %}{% querystring_for_date occurrence.start 1 True %}">
