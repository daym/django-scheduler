--- conflicted
+++ resolved
@@ -148,23 +148,15 @@
         self.assertEqual(self.response.status_code, 404)
         self.client.logout()
 
-<<<<<<< HEAD
     def test_occurences_api_returns_the_expected_occurences(self):
         # create a calendar and event
         self.calendar = Calendar.objects.create(name="MyCal", slug='MyCalSlug')
         self.rule = Rule.objects.create(frequency="DAILY")
-=======
-    def test_occurences_api_works_with_and_without_cal_slug(self):
-        # create a calendar and event
-        calendar = Calendar.objects.create(name="MyCal", slug='MyCalSlug')
-        rule = Rule.objects.create()
->>>>>>> 8174064c
-        data = {
-            'title': 'Recent Event',
-            'start': datetime.datetime(2008, 1, 5, 8, 0, tzinfo=pytz.utc),
-            'end': datetime.datetime(2008, 1, 5, 9, 0, tzinfo=pytz.utc),
-            'end_recurring_period': datetime.datetime(2008, 5, 5, 0, 0, tzinfo=pytz.utc),
-<<<<<<< HEAD
+        data = {
+            'title': 'Recent Event',
+            'start': datetime.datetime(2008, 1, 5, 8, 0, tzinfo=pytz.utc),
+            'end': datetime.datetime(2008, 1, 5, 9, 0, tzinfo=pytz.utc),
+            'end_recurring_period': datetime.datetime(2008, 5, 5, 0, 0, tzinfo=pytz.utc),
             'rule': self.rule,
             'calendar': self.calendar
         }
@@ -216,16 +208,23 @@
         self.assertEqual(self.response.status_code, 200)
         expected_content = '[{"start": "2008-01-05T08:00:00+00:00", "end": "2008-01-05T09:00:00+00:00", "description": null, "title": "Recent Event", "event_id": 8, "existed": false, "id": 10, "color": null}, {"start": "2008-01-06T08:00:00+00:00", "end": "2008-01-06T09:00:00+00:00", "description": null, "title": "Recent Event", "event_id": 8, "existed": false, "id": 10, "color": null}, {"start": "2008-01-07T08:00:00+00:00", "end": "2008-01-07T09:00:00+00:00", "description": null, "title": "Recent Event", "event_id": 8, "existed": false, "id": 10, "color": null}, {"start": "2008-01-07T08:00:00+00:00", "end": "2008-01-07T08:00:00+00:00", "description": "Persisted occ test", "title": "My persisted Occ", "event_id": 8, "existed": true, "id": 1, "color": null}]'
         self.assertEquals(self.response.content, expected_content)
-=======
+
+    def test_occurences_api_works_with_and_without_cal_slug(self):
+        # create a calendar and event
+        calendar = Calendar.objects.create(name="MyCal", slug='MyCalSlug')
+        data = {
+            'title': 'Recent Event',
+            'start': datetime.datetime(2008, 1, 5, 8, 0, tzinfo=pytz.utc),
+            'end': datetime.datetime(2008, 1, 5, 9, 0, tzinfo=pytz.utc),
+            'end_recurring_period': datetime.datetime(2008, 5, 5, 0, 0, tzinfo=pytz.utc),
             'calendar': calendar
         }
         event = Event.objects.create(**data)
         # test calendar slug
-        response = self.client.get(reverse('api_occurences'), 
+        response = self.client.get(reverse('api_occurences'),
                                          {'start': '2008-01-05',
                                          'end': '2008-02-05',
-                                         'calendar_slug':event.calendar.slug}
-                                        )
+                                         'calendar_slug': event.calendar.slug})
         self.assertEqual(response.status_code, 200)
         resp_list = json.loads(response.content.decode('utf-8'))
         self.assertIn(event.title, [d['title'] for d in resp_list])
@@ -233,8 +232,7 @@
         response = self.client.get(reverse("api_occurences"),
                                    {'start': '2008-01-05',
                                     'end': '2008-02-05'
-                                    }
-                                  )
+                                    })
         self.assertEqual(response.status_code, 200)
         resp_list = json.loads(response.content.decode('utf-8'))
         self.assertIn(event.title, [d['title'] for d in resp_list])
@@ -276,6 +274,4 @@
         self.assertEqual(response.status_code, 200)
         resp_list = json.loads(response.content.decode('utf-8'))
         self.assertIn(event1.title, [d['title'] for d in resp_list])
-        self.assertNotIn(event2.title, [d['title'] for d in resp_list])
-        print([d['title'] for d in resp_list])
->>>>>>> 8174064c
+        self.assertNotIn(event2.title, [d['title'] for d in resp_list])