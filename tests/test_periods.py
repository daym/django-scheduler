from django.utils.six.moves.builtins import zip
from django.utils.six.moves.builtins import range
import datetime
import pytz

from django.test import TestCase
from django.conf import settings

from schedule.models import Event, Rule, Calendar
from schedule.periods import Period, Month, Day, Year, Week

class TestPeriod(TestCase):

    def setUp(self):
        rule = Rule(frequency = "WEEKLY")
        rule.save()
        cal = Calendar(name="MyCal")
        cal.save()
        data = {
                'title': 'Recent Event',
                'start': datetime.datetime(2008, 1, 5, 8, 0, tzinfo=pytz.utc),
                'end': datetime.datetime(2008, 1, 5, 9, 0, tzinfo=pytz.utc),
                'end_recurring_period' : datetime.datetime(2008, 5, 5, 0, 0, tzinfo=pytz.utc),
                'rule': rule,
                'calendar': cal
               }
        recurring_event = Event(**data)
        recurring_event.save()
        self.period = Period(events=Event.objects.all(),
                            start = datetime.datetime(2008, 1, 4, 7, 0, tzinfo=pytz.utc),
                            end = datetime.datetime(2008, 1, 21, 7, 0, tzinfo=pytz.utc))

    def test_get_occurrences(self):
        occurrence_list = self.period.occurrences
        self.assertEqual(["%s to %s" %(o.start, o.end) for o in occurrence_list],
                ['2008-01-05 08:00:00+00:00 to 2008-01-05 09:00:00+00:00',
                    '2008-01-12 08:00:00+00:00 to 2008-01-12 09:00:00+00:00',
                    '2008-01-19 08:00:00+00:00 to 2008-01-19 09:00:00+00:00'])

    def test_get_occurrence_partials(self):
        occurrence_dicts = self.period.get_occurrence_partials()
        self.assertEqual(
            [(occ_dict["class"],
            occ_dict["occurrence"].start,
            occ_dict["occurrence"].end)
            for occ_dict in occurrence_dicts],
            [
                (1,
                 datetime.datetime(2008, 1, 5, 8, 0, tzinfo=pytz.utc),
                 datetime.datetime(2008, 1, 5, 9, 0, tzinfo=pytz.utc)),
                (1,
                 datetime.datetime(2008, 1, 12, 8, 0, tzinfo=pytz.utc),
                 datetime.datetime(2008, 1, 12, 9, 0, tzinfo=pytz.utc)),
                (1,
                 datetime.datetime(2008, 1, 19, 8, 0, tzinfo=pytz.utc),
                 datetime.datetime(2008, 1, 19, 9, 0, tzinfo=pytz.utc))
            ])

    def test_has_occurrence(self):
        self.assert_( self.period.has_occurrences() )
        slot = self.period.get_time_slot( datetime.datetime(2008, 1, 4, 7, 0, tzinfo=pytz.utc),
                                          datetime.datetime(2008, 1, 4, 7, 12, tzinfo=pytz.utc) )
        self.failIf( slot.has_occurrences() )


class TestYear(TestCase):

    def setUp(self):
        self.year = Year(events=[], date=datetime.datetime(2008, 4, 1, tzinfo=pytz.utc))

    def test_get_months(self):
        months = self.year.get_months()
        self.assertEqual([month.start for month in months],
            [datetime.datetime(2008, i, 1, tzinfo=pytz.utc) for i in range(1,13)])


class TestMonth(TestCase):

    def setUp(self):
        rule = Rule(frequency = "WEEKLY")
        rule.save()
        cal = Calendar(name="MyCal")
        cal.save()
        data = {
                'title': 'Recent Event',
                'start': datetime.datetime(2008, 1, 5, 8, 0, tzinfo=pytz.utc),
                'end': datetime.datetime(2008, 1, 5, 9, 0, tzinfo=pytz.utc),
                'end_recurring_period' : datetime.datetime(2008, 5, 5, 0, 0, tzinfo=pytz.utc),
                'rule': rule,
                'calendar': cal
               }
        recurring_event = Event(**data)
        recurring_event.save()
        self.month = Month(events=Event.objects.all(),
                           date=datetime.datetime(2008, 2, 7, 9, 0, tzinfo=pytz.utc))

    def test_get_weeks(self):
        weeks = self.month.get_weeks()
        actuals = [(week.start, week.end) for week in weeks]

        if settings.FIRST_DAY_OF_WEEK == 0:
            expecteds = [
                (datetime.datetime(2008, 1, 27, 0, 0, tzinfo=pytz.utc),
                 datetime.datetime(2008, 2, 3, 0, 0, tzinfo=pytz.utc)),
                (datetime.datetime(2008, 2, 3, 0, 0, tzinfo=pytz.utc),
                 datetime.datetime(2008, 2, 10, 0, 0, tzinfo=pytz.utc)),
                (datetime.datetime(2008, 2, 10, 0, 0, tzinfo=pytz.utc),
                 datetime.datetime(2008, 2, 17, 0, 0, tzinfo=pytz.utc)),
                (datetime.datetime(2008, 2, 17, 0, 0, tzinfo=pytz.utc),
                 datetime.datetime(2008, 2, 24, 0, 0, tzinfo=pytz.utc)),
                (datetime.datetime(2008, 2, 24, 0, 0, tzinfo=pytz.utc),
                 datetime.datetime(2008, 3, 2, 0, 0, tzinfo=pytz.utc))
            ]
        else:
            expecteds = [
                (datetime.datetime(2008, 1, 28, 0, 0, tzinfo=pytz.utc),
                 datetime.datetime(2008, 2, 4, 0, 0, tzinfo=pytz.utc)),
                (datetime.datetime(2008, 2, 4, 0, 0, tzinfo=pytz.utc),
                 datetime.datetime(2008, 2, 11, 0, 0, tzinfo=pytz.utc)),
                (datetime.datetime(2008, 2, 11, 0, 0, tzinfo=pytz.utc),
                 datetime.datetime(2008, 2, 18, 0, 0, tzinfo=pytz.utc)),
                (datetime.datetime(2008, 2, 18, 0, 0, tzinfo=pytz.utc),
                 datetime.datetime(2008, 2, 25, 0, 0, tzinfo=pytz.utc)),
                (datetime.datetime(2008, 2, 25, 0, 0, tzinfo=pytz.utc),
                 datetime.datetime(2008, 3, 3, 0, 0, tzinfo=pytz.utc))
            ]

        for actual, expected in zip(actuals, expecteds):
            self.assertEqual(actual, expected)

    def test_get_days(self):
        weeks = self.month.get_weeks()
        week = list(weeks)[0]
        days = week.get_days()
        actuals = [(len(day.occurrences), day.start,day.end) for day in days]

        if settings.FIRST_DAY_OF_WEEK == 0:
            expecteds = [
                (
                    0,
                    datetime.datetime(2008, 1, 27, 0, 0, tzinfo=pytz.utc),
                    datetime.datetime(2008, 1, 28, 0, 0, tzinfo=pytz.utc)
                ),
                (
                    0,
                    datetime.datetime(2008, 1, 28, 0, 0, tzinfo=pytz.utc),
                    datetime.datetime(2008, 1, 29, 0, 0, tzinfo=pytz.utc)
                ),
                (
                    0,
                    datetime.datetime(2008, 1, 29, 0, 0, tzinfo=pytz.utc),
                    datetime.datetime(2008, 1, 30, 0, 0, tzinfo=pytz.utc)
                ),
                (
                    0,
                    datetime.datetime(2008, 1, 30, 0, 0, tzinfo=pytz.utc),
                    datetime.datetime(2008, 1, 31, 0, 0, tzinfo=pytz.utc)
                ),
                (
                    0,
                    datetime.datetime(2008, 1, 31, 0, 0, tzinfo=pytz.utc),
                    datetime.datetime(2008, 2, 1, 0, 0, tzinfo=pytz.utc)
                ),
                (
                    0,
                    datetime.datetime(2008, 2, 1, 0, 0, tzinfo=pytz.utc),
                    datetime.datetime(2008, 2, 2, 0, 0, tzinfo=pytz.utc)
                ),
                (
                    1,
                    datetime.datetime(2008, 2, 2, 0, 0, tzinfo=pytz.utc),
                    datetime.datetime(2008, 2, 3, 0, 0, tzinfo=pytz.utc)
                ),
            ]

        else:
            expecteds = [
                (0, datetime.datetime(2008, 1, 28, 0, 0, tzinfo=pytz.utc),
                 datetime.datetime(2008, 1, 29, 0, 0, tzinfo=pytz.utc)),
                (0, datetime.datetime(2008, 1, 29, 0, 0, tzinfo=pytz.utc),
                 datetime.datetime(2008, 1, 30, 0, 0, tzinfo=pytz.utc)),
                (0, datetime.datetime(2008, 1, 30, 0, 0, tzinfo=pytz.utc),
                 datetime.datetime(2008, 1, 31, 0, 0, tzinfo=pytz.utc)),
                (0, datetime.datetime(2008, 1, 31, 0, 0, tzinfo=pytz.utc),
                 datetime.datetime(2008, 2, 1, 0, 0, tzinfo=pytz.utc)),
                (0, datetime.datetime(2008, 2, 1, 0, 0, tzinfo=pytz.utc),
                 datetime.datetime(2008, 2, 2, 0, 0, tzinfo=pytz.utc)),
                (1, datetime.datetime(2008, 2, 2, 0, 0, tzinfo=pytz.utc),
                 datetime.datetime(2008, 2, 3, 0, 0, tzinfo=pytz.utc)),
                (0, datetime.datetime(2008, 2, 3, 0, 0, tzinfo=pytz.utc),
                 datetime.datetime(2008, 2, 4, 0, 0, tzinfo=pytz.utc))
            ]

        for actual, expected in zip(actuals, expecteds):
            self.assertEqual(actual, expected)


    def test_month_convenience_functions(self):
        self.assertEqual( self.month.prev_month().start, datetime.datetime(2008, 1, 1, 0, 0, tzinfo=pytz.utc))
        self.assertEqual( self.month.next_month().start, datetime.datetime(2008, 3, 1, 0, 0, tzinfo=pytz.utc))
        self.assertEqual( self.month.current_year().start, datetime.datetime(2008, 1, 1, 0, 0, tzinfo=pytz.utc))
        self.assertEqual( self.month.prev_year().start, datetime.datetime(2007, 1, 1, 0, 0, tzinfo=pytz.utc))
        self.assertEqual( self.month.next_year().start, datetime.datetime(2009, 1, 1, 0, 0, tzinfo=pytz.utc))


class TestDay(TestCase):
    def setUp(self):
        self.day = Day(events=Event.objects.all(),
                           date=datetime.datetime(2008, 2, 7, 9, 0, tzinfo=pytz.utc))

    def test_day_setup(self):
        self.assertEqual( self.day.start, datetime.datetime(2008, 2, 7, 0, 0, tzinfo=pytz.utc))
        self.assertEqual( self.day.end, datetime.datetime(2008, 2, 8, 0, 0, tzinfo=pytz.utc))

    def test_day_convenience_functions(self):
        self.assertEqual( self.day.prev_day().start, datetime.datetime(2008, 2, 6, 0, 0, tzinfo=pytz.utc))
        self.assertEqual( self.day.next_day().start, datetime.datetime(2008, 2, 8, 0, 0, tzinfo=pytz.utc))

    def test_time_slot(self):
        slot_start = datetime.datetime(2008, 2, 7, 13, 30, tzinfo=pytz.utc)
        slot_end = datetime.datetime(2008, 2, 7, 15, 0, tzinfo=pytz.utc)
        period = self.day.get_time_slot( slot_start, slot_end )
        self.assertEqual( period.start, slot_start )
        self.assertEqual( period.end, slot_end )

    def test_time_slot_with_dst(self):
        tzinfo = pytz.timezone('America/Vancouver')
        slot_start = datetime.datetime(2016, 3, 13, 0, 0, tzinfo=tzinfo)
        slot_end = datetime.datetime(2016, 3, 14, 0, 0, tzinfo=tzinfo)
        period = self.day.get_time_slot(slot_start, slot_end)
        self.assertEqual(period.start, slot_start)
        self.assertEqual(period.end, slot_end)

<<<<<<< HEAD
    def test_get_day_range(self):
        # This test exercises the case where a Day object is initiatized with
        # no date, which causes the Day constructor to call timezone.now(),
        # which always uses UTC.  This can cause a problem if the desired TZ
        # is not UTC, because the _get_day_range method typecasts the
        # tz-aware datetime to a naive datetime.

        # To simulate this case, we will create a NY tz date, localize that
        # date to UTC, then create a Day object with the UTC date and NY TZ

        NY = pytz.timezone('America/New_York')
        user_wall_time = datetime.datetime(2015, 11, 4, 21, 30, tzinfo=NY)
        timezone_now = user_wall_time.astimezone(pytz.utc)

        test_day = Day(
            events=Event.objects.all(),
            date=timezone_now,
            tzinfo=NY)

        expected_start = datetime.datetime(2015, 11, 4, 5, 00, tzinfo=pytz.utc)
        expected_end = datetime.datetime(2015, 11, 5, 5, 00, tzinfo=pytz.utc)

        self.assertEqual( test_day.start, expected_start)
        self.assertEqual( test_day.end, expected_end)



=======
>>>>>>> 915e4a89

class TestOccurrencePool(TestCase):

    def setUp(self):
        rule = Rule(frequency = "WEEKLY")
        rule.save()
        cal = Calendar(name="MyCal")
        cal.save()
        data = {
                'title': 'Recent Event',
                'start': datetime.datetime(2008, 1, 5, 8, 0, tzinfo=pytz.utc),
                'end': datetime.datetime(2008, 1, 5, 9, 0, tzinfo=pytz.utc),
                'end_recurring_period' : datetime.datetime(2008, 5, 5, 0, 0, tzinfo=pytz.utc),
                'rule': rule,
                'calendar': cal
               }
        self.recurring_event = Event(**data)
        self.recurring_event.save()

    def testPeriodFromPool(self):
        """
            Test that period initiated with occurrence_pool returns the same occurrences as "straigh" period
            in a corner case whereby a period's start date is equal to the occurrence's end date
        """
        start = datetime.datetime(2008, 1, 5, 9, 0, tzinfo=pytz.utc)
        end = datetime.datetime(2008, 1, 5, 10, 0, tzinfo=pytz.utc)
        parent_period = Period(Event.objects.all(), start, end)
        period = Period(parent_period.events, start, end, parent_period.get_persisted_occurrences(), parent_period.occurrences)
        self.assertEqual(parent_period.occurrences, period.occurrences)


class TestAwareDay(TestCase):
    def setUp(self):
        self.timezone = pytz.timezone('Europe/Amsterdam')

        start = self.timezone.localize(datetime.datetime(2008, 2, 7, 0, 20))
        end = self.timezone.localize(datetime.datetime(2008, 2, 7, 0, 21))
        self.event = Event(
            title='One minute long event on january seventh 2008 at 00:20 in Amsterdam.',
            start=start,
            end=end,
        )
        self.event.save()

        self.day = Day(
            events=Event.objects.all(),
            date=self.timezone.localize(datetime.datetime(2008, 2, 7, 9, 0)),
            tzinfo=self.timezone,
        )

    def test_day_range(self):
        start = datetime.datetime(2008, 2, 6, 23, 0, tzinfo=pytz.utc)
        end = datetime.datetime(2008, 2, 7, 23, 0, tzinfo=pytz.utc)

        self.assertEqual(start, self.day.start)
        self.assertEqual(end, self.day.end)

    def test_occurence(self):
        self.assertEqual(self.event in [o.event for o in self.day.occurrences], True)


class TestTzInfoPersistence(TestCase):
    def setUp(self):
        self.timezone = pytz.timezone('Europe/Amsterdam')
        self.day = Day(
            events=Event.objects.all(),
            date=self.timezone.localize(datetime.datetime(2013, 12, 17, 9, 0)),
            tzinfo=self.timezone
        )

        self.week = Week(
            events=Event.objects.all(),
            date=self.timezone.localize(datetime.datetime(2013, 12, 17, 9, 0)),
            tzinfo=self.timezone,
        )

        self.month = Month(
            events=Event.objects.all(),
            date=self.timezone.localize(datetime.datetime(2013, 12, 17, 9, 0)),
            tzinfo=self.timezone,
        )

        self.year = Year(
            events=Event.objects.all(),
            date=self.timezone.localize(datetime.datetime(2013, 12, 17, 9, 0)),
            tzinfo=self.timezone,
        )

    def test_persistence(self):
        self.assertEqual(self.day.tzinfo, self.timezone)
        self.assertEqual(self.week.tzinfo, self.timezone)
        self.assertEqual(self.month.tzinfo, self.timezone)
        self.assertEqual(self.year.tzinfo, self.timezone)


class TestAwareWeek(TestCase):
    def setUp(self):
        self.timezone = pytz.timezone('Europe/Amsterdam')
        self.week = Week(
            events=Event.objects.all(),
            date=self.timezone.localize(datetime.datetime(2013, 12, 17, 9, 0)),
            tzinfo=self.timezone,
        )

    def test_week_range(self):
        start = self.timezone.localize(datetime.datetime(2013, 12, 15, 0, 0))
        end = self.timezone.localize(datetime.datetime(2013, 12, 22, 0, 0))

        self.assertEqual(self.week.tzinfo, self.timezone)
        self.assertEqual(start, self.week.start)
        self.assertEqual(end, self.week.end)


class TestAwareMonth(TestCase):
    def setUp(self):
        self.timezone = pytz.timezone('Europe/Amsterdam')
        self.month = Month(
            events=Event.objects.all(),
            date=self.timezone.localize(datetime.datetime(2013, 11, 17, 9, 0)),
            tzinfo=self.timezone,
        )

    def test_month_range(self):
        start = self.timezone.localize(datetime.datetime(2013, 11, 1, 0, 0))
        end = self.timezone.localize(datetime.datetime(2013, 12, 1, 0, 0))

        self.assertEqual(self.month.tzinfo, self.timezone)
        self.assertEqual(start, self.month.start)
        self.assertEqual(end, self.month.end)


class TestAwareYear(TestCase):
    def setUp(self):
        self.timezone = pytz.timezone('Europe/Amsterdam')
        self.year = Year(
            events=Event.objects.all(),
            date=self.timezone.localize(datetime.datetime(2013, 12, 17, 9, 0)),
            tzinfo=self.timezone,
        )

    def test_year_range(self):
        start = self.timezone.localize(datetime.datetime(2013, 1, 1, 0, 0))
        end = self.timezone.localize(datetime.datetime(2014, 1, 1, 0, 0))

        self.assertEqual(self.year.tzinfo, self.timezone)
        self.assertEqual(start, self.year.start)
        self.assertEqual(end, self.year.end)

class TestStrftimeRefactor(TestCase):
    """
        Test for the refactor of strftime
    """
    def test_years_before_1900(self):
        d = datetime.date(year=1899, month=1, day=1)
        m = Month([], d)
        try:
            m.name()
        except ValueError as value_error:
            self.fail(value_error)<|MERGE_RESOLUTION|>--- conflicted
+++ resolved
@@ -231,7 +231,6 @@
         self.assertEqual(period.start, slot_start)
         self.assertEqual(period.end, slot_end)
 
-<<<<<<< HEAD
     def test_get_day_range(self):
         # This test exercises the case where a Day object is initiatized with
         # no date, which causes the Day constructor to call timezone.now(),
@@ -257,10 +256,6 @@
         self.assertEqual( test_day.start, expected_start)
         self.assertEqual( test_day.end, expected_end)
 
-
-
-=======
->>>>>>> 915e4a89
 
 class TestOccurrencePool(TestCase):
 
