--- conflicted
+++ resolved
@@ -3,7 +3,7 @@
 from setuptools import setup
 
 with open('schedule/requirements.txt') as f:
-        required = f.read().splitlines()
+    required = f.read().splitlines()
 
 setup(
     name='django-schedule',
@@ -32,11 +32,7 @@
                  'Operating System :: OS Independent',
                  'Programming Language :: Python',
                  'Topic :: Utilities'],
-<<<<<<< HEAD
-    install_requires=['vobject', 'python-dateutil'],
-=======
     install_requires=required,
->>>>>>> 24050b01
     license='BSD',
     test_suite="schedule.tests",
 )