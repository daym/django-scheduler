name: Test

on:
  - push
  - pull_request

jobs:
  test:
    name: Python ${{ matrix.python-version }} / ${{ matrix.tox-environment }}
    runs-on: ubuntu-latest

    strategy:
      fail-fast: false
      matrix:
        python-version:
          - 3.8
          - 3.9
          - "3.10"
        tox-environment:
          - django32
          - django40
<<<<<<< HEAD
          - django41
        # include:
=======
        include:
          - python-version: 3.7
            tox-environment: django32
>>>>>>> 13e59382
        #   - python-version: 3.8
        #     tox-environment: djangomain
        #   - python-version: 3.9
        #     tox-environment: djangomain
<<<<<<< HEAD
        exclude:
          - python-version: 3.6
            tox-environment: django40
          - python-version: 3.7
            tox-environment: django40
          - python-version: 3.6
            tox-environment: django41
          - python-version: 3.7
            tox-environment: django41
=======
>>>>>>> 13e59382

    env:
      TOXENV: ${{ matrix.tox-environment }}
      COVERALLS_FLAG_NAME: Python ${{ matrix.python-version }} / ${{ matrix.tox-environment }}
      COVERALLS_PARALLEL: true
      COVERALLS_SERVICE_NAME: github
      GITHUB_TOKEN: ${{ secrets.GITHUB_TOKEN }}

    steps:
      - uses: actions/checkout@v2

      - name: Set up Python ${{ matrix.python-version }}
        uses: actions/setup-python@v2
        with:
          python-version: ${{ matrix.python-version }}

      - name: Install dependencies
        run: python -m pip install coveralls tox

      - name: Run tests
        run: tox

      - name: Upload coverage data to coveralls.io
        run: coveralls

  coveralls:
    name: Indicate completion to coveralls.io
    runs-on: ubuntu-latest

    needs: test
    # Push coverage report even if test cases failed
    if: ${{ always() }}

    env:
      GITHUB_TOKEN: ${{ secrets.GITHUB_TOKEN }}

    steps:
      - name: Set up Python ${{ matrix.python-version }}
        uses: actions/setup-python@v2

      - name: Install coveralls
        run: python -m pip install coveralls

      - name: Report coverage to coveralls.io
        run: coveralls --finish<|MERGE_RESOLUTION|>--- conflicted
+++ resolved
@@ -19,30 +19,15 @@
         tox-environment:
           - django32
           - django40
-<<<<<<< HEAD
           - django41
-        # include:
-=======
         include:
           - python-version: 3.7
             tox-environment: django32
->>>>>>> 13e59382
+        # include:
         #   - python-version: 3.8
         #     tox-environment: djangomain
         #   - python-version: 3.9
         #     tox-environment: djangomain
-<<<<<<< HEAD
-        exclude:
-          - python-version: 3.6
-            tox-environment: django40
-          - python-version: 3.7
-            tox-environment: django40
-          - python-version: 3.6
-            tox-environment: django41
-          - python-version: 3.7
-            tox-environment: django41
-=======
->>>>>>> 13e59382
 
     env:
       TOXENV: ${{ matrix.tox-environment }}
