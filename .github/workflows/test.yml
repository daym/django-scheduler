--- conflicted
+++ resolved
@@ -13,10 +13,6 @@
       fail-fast: false
       matrix:
         python-version:
-<<<<<<< HEAD
-          - 3.7
-=======
->>>>>>> b996a8f2
           - 3.8
           - 3.9
           - "3.10"
@@ -30,12 +26,6 @@
         #     tox-environment: djangomain
         #   - python-version: 3.9
         #     tox-environment: djangomain
-<<<<<<< HEAD
-        exclude:
-          - python-version: 3.7
-            tox-environment: django40
-=======
->>>>>>> b996a8f2
 
     env:
       TOXENV: ${{ matrix.tox-environment }}
